// Package handlers provides implementation for MCP tool handlers.
// It handles tool registration, execution, and management.
package handlers

import (
	"context"
	"encoding/json"
	"fmt"
	"github.com/tmc/langchaingo/callbacks"
	"github.com/tmc/langchaingo/llms"
	"github.com/tmc/langchaingo/tools"
	"github.com/tuannvm/slack-mcp-client/internal/llm"
	"github.com/tuannvm/slack-mcp-client/internal/mcp"
	"log"
	"reflect"
	"regexp"
	"strconv"
	"strings"
	"time"
<<<<<<< HEAD
=======

	"github.com/tmc/langchaingo/llms"
	"github.com/tuannvm/slack-mcp-client/internal/llm"
>>>>>>> 6d43b57e

	customErrors "github.com/tuannvm/slack-mcp-client/internal/common/errors"
	"github.com/tuannvm/slack-mcp-client/internal/common/logging"
)

// LLMMCPBridge provides a bridge between LLM responses and MCP tool calls.
// It detects when an LLM response should trigger a tool call and executes it.
type LLMMCPBridge struct {
<<<<<<< HEAD
	mcpClients     map[string]mcp.MCPClientInterface // Map of MCP clients keyed by server name
	logger         *logging.Logger
	stdLogger      *log.Logger             // Standard logger for backward compatibility
	availableTools map[string]mcp.ToolInfo // Map of tool names to info about the tool
	llmRegistry    *llm.ProviderRegistry   // LLM provider registry
	useNativeTools bool                    // Flag to indicate if native tools should be used. If false, tools are provided through the system prompt.
	UseAgent       bool                    // Flag to indicate if the agent should be used instead of chat
=======
	mcpClients        map[string]MCPClientInterface // Map of MCP clients keyed by server name
	logger            *logging.Logger
	stdLogger         *log.Logger                // Standard logger for backward compatibility
	availableTools    map[string]common.ToolInfo // Map of tool names to info about the tool
	llmRegistry       *llm.ProviderRegistry      // LLM provider registry
	useNativeTools    bool                       // Flag to indicate if native tools should be used. If false, tools are provided through the system prompt.
	customPrompt      string                     // Custom system prompt
	replaceToolPrompt bool                       // Whether to replace tool prompt completely
>>>>>>> 6d43b57e
}

// generateToolPrompt generates the prompt string for available tools
func (b *LLMMCPBridge) generateToolPrompt() string {
<<<<<<< HEAD
	if len(b.availableTools) == 0 {
		return "" // No tools available
	}

	var promptBuilder strings.Builder
=======
	var promptBuilder strings.Builder

	// Add custom prompt first if provided
	if b.customPrompt != "" {
		promptBuilder.WriteString(b.customPrompt)
		promptBuilder.WriteString("\n\n")

		// If we're replacing the tool prompt completely, return just the custom prompt
		if b.replaceToolPrompt {
			return promptBuilder.String()
		}
	}

	if len(b.availableTools) == 0 {
		// If no tools but we have custom prompt, return custom prompt only
		if b.customPrompt != "" {
			return b.customPrompt
		}
		return "" // No tools available and no custom prompt
	}

>>>>>>> 6d43b57e
	promptBuilder.WriteString("You have access to the following tools. Analyze the user's request to determine if a tool is needed.\n\n")

	// Clear instructions on how to format the JSON response
	promptBuilder.WriteString("TOOL USAGE INSTRUCTIONS:\n")
	promptBuilder.WriteString("1. If a tool is appropriate AND you have ALL required arguments from the user's request, respond with ONLY the JSON object.\n")
	promptBuilder.WriteString("2. The JSON MUST be properly formatted with no additional text before or after.\n")
	promptBuilder.WriteString("3. Do NOT include explanations, markdown formatting, or extra text with the JSON.\n")
	promptBuilder.WriteString("4. If any required arguments are missing, do NOT generate the JSON. Instead, ask the user for the missing information.\n")
	promptBuilder.WriteString("5. If no tool is needed, respond naturally to the user's request.\n\n")

	promptBuilder.WriteString("Available Tools:\n")

	for name, toolInfo := range b.availableTools {
		promptBuilder.WriteString(fmt.Sprintf("\nTool Name: %s\n", name))
<<<<<<< HEAD
		promptBuilder.WriteString(fmt.Sprintf("  Description: %s\n", toolInfo.ToolDescription))
=======
		promptBuilder.WriteString(fmt.Sprintf("  Description: %s\n", toolInfo.Description))
>>>>>>> 6d43b57e
		// Attempt to marshal the input schema map into a JSON string for display
		schemaBytes, err := json.MarshalIndent(toolInfo.InputSchema, "  ", "  ")
		if err != nil {
			b.logger.ErrorKV("Error marshaling schema for tool", "tool", name, "error", err)
			promptBuilder.WriteString("  Input Schema: (Error rendering schema)\n")
		} else {
			promptBuilder.WriteString(fmt.Sprintf("  Input Schema (JSON):\n  %s\n", string(schemaBytes)))
		}
	}

	// Add example formats for clarity
	promptBuilder.WriteString("\nEXACT JSON FORMAT FOR TOOL CALLS:\n")
	promptBuilder.WriteString("{\n")
	promptBuilder.WriteString("  \"tool\": \"<tool_name>\",\n")
	promptBuilder.WriteString("  \"args\": { <arguments matching the tool's input schema> }\n")
	promptBuilder.WriteString("}\n\n")

	// Add a concrete example
	promptBuilder.WriteString("EXAMPLE:\n")
	promptBuilder.WriteString("If the user asks 'Show me the files in the current directory' and 'list_dir' is an available tool:\n")
	promptBuilder.WriteString("{\n")
	promptBuilder.WriteString("  \"tool\": \"list_dir\",\n")
	promptBuilder.WriteString("  \"args\": { \"relative_workspace_path\": \".\" }\n")
	promptBuilder.WriteString("}\n\n")

	// Emphasize again to help model handle this correctly
	promptBuilder.WriteString("IMPORTANT: Return ONLY the raw JSON object with no explanations or formatting when using a tool.\n")

	return promptBuilder.String()
}

// NewLLMMCPBridge creates a new LLMMCPBridge with the given MCP clients and tools
// Uses INFO as the default log level
<<<<<<< HEAD
func NewLLMMCPBridge(mcpClients map[string]mcp.MCPClientInterface, stdLogger *log.Logger, discoveredTools map[string]mcp.ToolInfo,
	useNativeTools bool, useAgent bool, llmRegistry *llm.ProviderRegistry) *LLMMCPBridge {
	// Create a structured logger from the standard logger with INFO level by default
	// If debug logging is needed, use NewLLMMCPBridgeWithLogLevel instead
	return NewLLMMCPBridgeWithLogLevel(mcpClients, stdLogger, discoveredTools, logging.LevelInfo, useNativeTools, useAgent, llmRegistry)
}

// NewLLMMCPBridgeWithLogLevel creates a new LLMMCPBridge with the given MCP clients, tools, and log level
func NewLLMMCPBridgeWithLogLevel(mcpClients map[string]mcp.MCPClientInterface, stdLogger *log.Logger,
	discoveredTools map[string]mcp.ToolInfo, logLevel logging.LogLevel, useNativeTools bool, useAgent bool,
	llmRegistry *llm.ProviderRegistry) *LLMMCPBridge {
=======
func NewLLMMCPBridge(mcpClients map[string]MCPClientInterface, stdLogger *log.Logger, discoveredTools map[string]common.ToolInfo,
	useNativeTools bool, llmRegistry *llm.ProviderRegistry, customPrompt string, replaceToolPrompt bool) *LLMMCPBridge {
	// Create a structured logger from the standard logger with INFO level by default
	// If debug logging is needed, use NewLLMMCPBridgeWithLogLevel instead
	return NewLLMMCPBridgeWithLogLevel(mcpClients, stdLogger, discoveredTools, logging.LevelInfo, useNativeTools, llmRegistry, customPrompt, replaceToolPrompt)
}

// NewLLMMCPBridgeWithLogLevel creates a new LLMMCPBridge with the given MCP clients, tools, and log level
func NewLLMMCPBridgeWithLogLevel(mcpClients map[string]MCPClientInterface, stdLogger *log.Logger,
	discoveredTools map[string]common.ToolInfo, logLevel logging.LogLevel, useNativeTools bool,
	llmRegistry *llm.ProviderRegistry, customPrompt string, replaceToolPrompt bool) *LLMMCPBridge {
>>>>>>> 6d43b57e
	// Create a structured logger with the specified log level
	structLogger := logging.New("llm-mcp-bridge", logLevel)

	return &LLMMCPBridge{
<<<<<<< HEAD
		mcpClients:     mcpClients,
		logger:         structLogger,
		stdLogger:      stdLogger,
		availableTools: discoveredTools,
		useNativeTools: useNativeTools,
		llmRegistry:    llmRegistry,
		UseAgent:       useAgent,
=======
		mcpClients:        mcpClients,
		logger:            structLogger,
		stdLogger:         stdLogger,
		availableTools:    discoveredTools,
		useNativeTools:    useNativeTools,
		llmRegistry:       llmRegistry,
		customPrompt:      customPrompt,
		replaceToolPrompt: replaceToolPrompt,
>>>>>>> 6d43b57e
	}
}

// NewLLMMCPBridgeFromClients creates a new LLMMCPBridge with the given MCP Client objects
// This is a convenience function that wraps the concrete clients in the interface
// Uses INFO as the default log level
<<<<<<< HEAD
func NewLLMMCPBridgeFromClients(mcpClients interface{}, stdLogger *log.Logger, discoveredTools map[string]mcp.ToolInfo,
	useNativeTools bool, useAgent bool, llmRegistry *llm.ProviderRegistry) *LLMMCPBridge {
	// If debug logging is needed, use NewLLMMCPBridgeFromClientsWithLogLevel instead
	return NewLLMMCPBridgeFromClientsWithLogLevel(mcpClients, stdLogger, discoveredTools, logging.LevelInfo, useNativeTools, useAgent, llmRegistry)
=======
func NewLLMMCPBridgeFromClients(mcpClients interface{}, stdLogger *log.Logger, discoveredTools map[string]common.ToolInfo,
	useNativeTools bool, llmRegistry *llm.ProviderRegistry, customPrompt string, replaceToolPrompt bool) *LLMMCPBridge {
	// If debug logging is needed, use NewLLMMCPBridgeFromClientsWithLogLevel instead
	return NewLLMMCPBridgeFromClientsWithLogLevel(mcpClients, stdLogger, discoveredTools, logging.LevelInfo, useNativeTools, llmRegistry, customPrompt, replaceToolPrompt)
>>>>>>> 6d43b57e
}

// NewLLMMCPBridgeFromClientsWithLogLevel creates a new LLMMCPBridge with the given MCP Client objects and log level
// This is a convenience function that wraps the concrete clients in the interface
func NewLLMMCPBridgeFromClientsWithLogLevel(mcpClients interface{}, stdLogger *log.Logger,
<<<<<<< HEAD
	discoveredTools map[string]mcp.ToolInfo, logLevel logging.LogLevel, useNativeTools bool, useAgent bool,
	llmRegistry *llm.ProviderRegistry) *LLMMCPBridge {
=======
	discoveredTools map[string]common.ToolInfo, logLevel logging.LogLevel, useNativeTools bool,
	llmRegistry *llm.ProviderRegistry, customPrompt string, replaceToolPrompt bool) *LLMMCPBridge {
>>>>>>> 6d43b57e
	// Create a structured logger with the specified log level
	structLogger := logging.New("llm-mcp-bridge", logLevel)

	// Convert the concrete client map to the interface map
	// This is a workaround for the type system to avoid import cycles
	interfaceClients := make(map[string]mcp.MCPClientInterface)

	// Log the type of mcpClients for debugging
	structLogger.DebugKV("Initializing bridge with clients", "client_type", fmt.Sprintf("%T", mcpClients))

	// Try different type assertions based on the actual type
	switch typedClients := mcpClients.(type) {
	case map[string]interface{}:
		// Original implementation for map[string]interface{}
		for name, client := range typedClients {
			if mcpClient, ok := client.(mcp.MCPClientInterface); ok {
				interfaceClients[name] = mcpClient
				structLogger.DebugKV("Added MCP client", "name", name, "source", "map[string]interface{}")
			}
		}

	case map[string]mcp.MCPClientInterface:
		// Direct case if already the right type
		for name, client := range typedClients {
			interfaceClients[name] = client
			structLogger.DebugKV("Added MCP client", "name", name, "source", "map[string]MCPClientInterface")
		}

	default:
		// Try to reflect and extract the map
		structLogger.DebugKV("Using reflection to extract clients", "type", fmt.Sprintf("%T", mcpClients))

		// Use reflection to iterate over the map
		val := reflect.ValueOf(mcpClients)
		if val.Kind() == reflect.Map {
			iter := val.MapRange()
			for iter.Next() {
				key := iter.Key().String()
				value := iter.Value().Interface()

				// Try to convert the value to MCPClientInterface
				if client, ok := value.(mcp.MCPClientInterface); ok {
					interfaceClients[key] = client
					structLogger.DebugKV("Added MCP client", "name", key, "source", "reflection")
				}
			}
		}
	}

<<<<<<< HEAD
	return NewLLMMCPBridgeWithLogLevel(interfaceClients, stdLogger, discoveredTools, logLevel, useNativeTools, useAgent, llmRegistry)
=======
	return NewLLMMCPBridgeWithLogLevel(interfaceClients, stdLogger, discoveredTools, logLevel, useNativeTools, llmRegistry, customPrompt, replaceToolPrompt)
>>>>>>> 6d43b57e
}

// ProcessLLMResponse processes an LLM response, expecting a specific JSON tool call format.
// It no longer uses natural language detection.
func (b *LLMMCPBridge) ProcessLLMResponse(ctx context.Context, llmResponse *llms.ContentChoice, _ string) (string, error) {
	var toolCall *ToolCall
	var err error
	funcCall := llmResponse.FuncCall
	// Check for a tool call in JSON format
	if len(llmResponse.ToolCalls) > 0 {
		funcCall = llmResponse.ToolCalls[0].FunctionCall
	}

	if funcCall != nil {
		toolCall, err = b.getToolCall(funcCall)
		if err != nil {
			return "", err
		}
	} else {
		toolCall = b.detectSpecificJSONToolCall(llmResponse.Content)
	}

	if toolCall != nil {
		// Execute the tool call
		result, err := b.executeToolCall(ctx, toolCall)
		if err != nil {
			// Check if it's already a domain error
			var errorMessage string
			if customErrors.IsDomainError(err) {
				// Extract structured information from the domain error
				code, _ := customErrors.GetErrorCode(err)
				b.logger.ErrorKV("Failed to execute tool call",
					"error", err.Error(),
					"error_code", code,
					"tool", toolCall.Tool)
				errorMessage = fmt.Sprintf("Error executing tool call: %v (code: %s)", err, code)
			} else {
				b.logger.ErrorKV("Failed to execute tool call",
					"error", err.Error(),
					"tool", toolCall.Tool)
				errorMessage = fmt.Sprintf("Error executing tool call: %v", err)
			}

			return errorMessage, nil
		}
		return result, nil
	}

	// Just return the LLM response as-is if no tool call was detected
	return llmResponse.Content, nil
}

// ToolCall represents the expected JSON structure for a tool call from the LLM
type ToolCall struct {
	Tool string                 `json:"tool"`
	Args map[string]interface{} `json:"args"`
}

// detectSpecificJSONToolCall attempts to find and parse the *specific* JSON tool call structure.
// It validates the tool name against available tools.
func (b *LLMMCPBridge) detectSpecificJSONToolCall(response string) *ToolCall {
	b.logger.DebugKV("Beginning JSON tool call detection")

	// Try different parsing strategies in order
	if toolCall := b.tryDirectJSONParsing(response); toolCall != nil {
		return toolCall
	}

	if toolCall := b.tryCodeBlockJSONParsing(response); toolCall != nil {
		return toolCall
	}

	if toolCall := b.tryRegexJSONExtraction(response); toolCall != nil {
		return toolCall
	}

	b.logger.DebugKV("No valid JSON tool call detected")
	return nil
}

func (b *LLMMCPBridge) getToolCall(funcCall *llms.FunctionCall) (*ToolCall, error) {
	var args map[string]interface{}
	err := json.Unmarshal([]byte(funcCall.Arguments), &args)
	if err != nil {
		return nil, customErrors.NewMCPError("invalid_json_args", fmt.Sprintf("Args not valid json for call '%s'", funcCall.Name))
	}
	return &ToolCall{
		Tool: funcCall.Name,
		Args: args,
	}, nil
}

// tryDirectJSONParsing attempts direct JSON parsing of the entire response
func (b *LLMMCPBridge) tryDirectJSONParsing(response string) *ToolCall {
	b.logger.DebugKV("Attempting direct JSON parsing")
	response = strings.TrimSpace(response)

	var toolCall ToolCall
	if err := json.Unmarshal([]byte(response), &toolCall); err == nil {
		if b.isValidToolCall(toolCall) {
			b.logger.DebugKV("Direct JSON parsing successful", "tool", toolCall.Tool)
			return &toolCall
		}
	}
	return nil
}

// tryCodeBlockJSONParsing looks for JSON in code blocks
func (b *LLMMCPBridge) tryCodeBlockJSONParsing(response string) *ToolCall {
	b.logger.DebugKV("Searching for JSON in code blocks")
	codeBlockRegex := regexp.MustCompile("```(?:json)?\\s*({[\\s\\S]*?})\\s*```")
	codeBlockMatches := codeBlockRegex.FindAllStringSubmatch(response, -1)

	for _, match := range codeBlockMatches {
		if len(match) >= 2 {
			jsonContent := match[1]
			b.logger.DebugKV("Found potential JSON in code block", "content", jsonContent)

			var toolCall ToolCall
			if err := json.Unmarshal([]byte(jsonContent), &toolCall); err == nil {
				if b.isValidToolCall(toolCall) {
					b.logger.DebugKV("JSON code block parsing successful", "tool", toolCall.Tool)
					return &toolCall
				}
			} else {
				b.logger.DebugKV("JSON code block parsing failed", "error", err.Error())
			}
		}
	}
	return nil
}

// tryRegexJSONExtraction looks for tool calls using regex patterns
func (b *LLMMCPBridge) tryRegexJSONExtraction(response string) *ToolCall {
	b.logger.DebugKV("Searching for JSON objects in text")
	// More lenient regex that can handle various JSON formats with the key elements we need
	jsonRegex := regexp.MustCompile("(?i)[\\{\\s]*[\"']?tool[\"']?\\s*[\\:\\=]\\s*[\"']([^\"']+)[\"']\\s*[\\,\\s]*[\"']?args[\"']?\\s*[\\:\\=]\\s*\\{([\\s\\S]*?)\\}[\\s\\}]*")
	jsonMatches := jsonRegex.FindAllStringSubmatch(response, -1)

	for _, match := range jsonMatches {
		if len(match) >= 3 {
			toolName := match[1]
			argsJSON := "{" + match[2] + "}" // Ensure it's wrapped in braces
			b.logger.DebugKV("Found potential JSON object", "tool", toolName, "args", argsJSON)

			// Try to construct the tool call manually
			if toolCall := b.constructToolCall(toolName, argsJSON); toolCall != nil {
				return toolCall
			}
		}
	}
	return nil
}

// constructToolCall attempts to parse JSON args and create a ToolCall struct
func (b *LLMMCPBridge) constructToolCall(toolName string, argsJSON string) *ToolCall {
	var args map[string]interface{}
	err := json.Unmarshal([]byte(argsJSON), &args)
	if err == nil {
		toolCall := &ToolCall{
			Tool: toolName,
			Args: args,
		}

		if _, exists := b.availableTools[toolCall.Tool]; exists {
			b.logger.DebugKV("Manual JSON construction successful", "tool", toolCall.Tool)
			return toolCall
		}

		b.logger.WarnKV("Tool not available", "tool", toolCall.Tool, "source", "regex_match")
		return nil
	}

	b.logger.DebugKV("JSON args parsing failed", "error", err.Error(), "tool", toolName)

	// Try even more lenient approach - extract key-value pairs
	if simpleArgs, ok := b.extractSimpleKeyValuePairs(argsJSON); ok && len(simpleArgs) > 0 {
		toolCall := &ToolCall{
			Tool: toolName,
			Args: simpleArgs,
		}

		if _, exists := b.availableTools[toolCall.Tool]; exists {
			b.logger.DebugKV("Simplified key-value extraction successful", "tool", toolCall.Tool)
			return toolCall
		}
	}

	return nil
}

// isValidToolCall validates if a tool call has the required fields and refers to an available tool
func (b *LLMMCPBridge) isValidToolCall(toolCall ToolCall) bool {
	if toolCall.Tool != "" && toolCall.Args != nil {
		if _, exists := b.availableTools[toolCall.Tool]; exists {
			return true
		}

		b.logger.WarnKV("Tool not available", "tool", toolCall.Tool)
	}
	return false
}

// getClientForTool returns the appropriate client for a given tool (using the new map)
func (b *LLMMCPBridge) getClientForTool(toolName string) mcp.MCPClientInterface {
	if toolInfo, exists := b.availableTools[toolName]; exists {
		if client, clientExists := b.mcpClients[toolInfo.ServerName]; clientExists {
			return client
		}

		b.logger.WarnKV("Server not found for tool", "tool", toolName, "server", toolInfo.ServerName)
	}
	// Fallback or error handling if tool/server not found
	b.logger.WarnKV("Client not found for tool", "tool", toolName, "fallback", false)
	return nil // Return nil, executeToolCall should handle this
}

// executeToolCall executes a detected tool call (using the new ToolCall struct)
func (b *LLMMCPBridge) executeToolCall(ctx context.Context, toolCall *ToolCall) (string, error) {
	client := b.getClientForTool(toolCall.Tool)
	if client == nil {
		b.logger.ErrorKV("No MCP client available", "tool", toolCall.Tool)
		return "", customErrors.NewMCPError("client_not_found", fmt.Sprintf("No MCP client available for tool '%s'", toolCall.Tool))
	}

	serverName := b.availableTools[toolCall.Tool].ServerName // Get server name for logging
	b.logger.InfoKV("Calling MCP tool",
		"tool", toolCall.Tool,
		"server", serverName,
		"args", fmt.Sprintf("%v", toolCall.Args))

	// Call the tool directly with the tool name and args
	result, err := client.CallTool(ctx, toolCall.Tool, toolCall.Args)
	if err != nil {
		// Create a domain-specific error with additional context
		domainErr := customErrors.WrapMCPError(err, "tool_execution_failed",
			fmt.Sprintf("Failed to execute MCP tool '%s'", toolCall.Tool))

		// Add additional context data
		domainErr = domainErr.WithData("tool_name", toolCall.Tool)
		domainErr = domainErr.WithData("server_name", serverName)
		domainErr = domainErr.WithData("args", toolCall.Args)

		return "", domainErr
	}

	b.logger.InfoKV("Successfully executed MCP tool", "tool", toolCall.Tool)

	// The result is already a string with the updated interface
	if result == "" {
		return "{}", nil
	}

	return result, nil
}

// extractSimpleKeyValuePairs attempts to extract simple key-value pairs from text
// that might look like JSON but not be valid JSON syntax
func (b *LLMMCPBridge) extractSimpleKeyValuePairs(text string) (map[string]interface{}, bool) {
	result := make(map[string]interface{})
	// Match key: "value" or key: value patterns
	pairRegex := regexp.MustCompile(`\s*"?([^"{}:,]+)"?\s*:\s*(?:"([^"]*)"|(true|false|\d+(?:\.\d+)?))\s*,?`)
	matches := pairRegex.FindAllStringSubmatch(text, -1)

	for _, match := range matches {
		if len(match) >= 3 {
			key := strings.TrimSpace(match[1])
			var value interface{}

			// If the third capture group has a value, it's a non-string value
			if match[3] != "" {
				// Handle boolean and numeric values
				switch match[3] {
				case "true":
					value = true
				case "false":
					value = false
				default:
					// Handle numeric values
					if strings.Contains(match[3], ".") {
						// Float value
						if floatVal, err := strconv.ParseFloat(match[3], 64); err == nil {
							value = floatVal
						} else {
							value = match[3] // Fallback to string if parsing fails
						}
					} else {
						// Integer value
						if intVal, err := strconv.Atoi(match[3]); err == nil {
							value = intVal
						} else {
							value = match[3] // Fallback to string if parsing fails
						}
					}
				}
			} else {
				// String value (from the second capture group)
				value = match[2]
			}

			result[key] = value
		}
	}

	return result, len(result) > 0
}

<<<<<<< HEAD
func (b *LLMMCPBridge) CallLLMAgent(providerName, userDisplayName, systemPrompt, prompt, contextHistory string, callbackHandler callbacks.Handler) (string, error) {
	// Create a context with an appropriate timeout
	ctx, cancel := context.WithTimeout(context.Background(), 3*time.Minute)
	defer cancel()

	toolArr := make([]tools.Tool, 0, len(b.availableTools))
	for _, t := range b.availableTools {
		toolArr = append(toolArr, &t)
	}

	// Prepare messages with system prompt and context history
	history := []llm.RequestMessage{}

	// Add conversation context if provided
	if contextHistory != "" {
		history = append(history, llm.RequestMessage{
			Role:    "system",
			Content: "Previous conversation: " + contextHistory,
		})
	}

	// --- Use the specified provider via the registry ---
	b.logger.InfoKV("Attempting to use LLM provider for chat completion", "provider", providerName)

	completion, err := b.llmRegistry.GenerateAgentCompletion(ctx, providerName, userDisplayName, systemPrompt, prompt, history, toolArr, callbackHandler)
	if err != nil {
		// Error already logged by registry method potentially, but log here too for context
		b.logger.ErrorKV("GenerateAgentCompletion failed", "provider", providerName, "error", err)
		return "", customErrors.WrapSlackError(err, "llm_request_failed", fmt.Sprintf("LLM request failed for provider '%s'", providerName))
	}

	return completion, nil
}

=======
>>>>>>> 6d43b57e
// CallLLM generates a text completion using the specified provider from the registry.
func (b *LLMMCPBridge) CallLLM(providerName, prompt, contextHistory string) (*llms.ContentChoice, error) {
	// Create a context with appropriate timeout
	ctx, cancel := context.WithTimeout(context.Background(), 3*time.Minute)
	defer cancel()

	// Prepare messages with system prompt and context history
	messages := []llm.RequestMessage{}
	// Build options based on the config (provider might override or use these)
	// Note: TargetProvider is removed as it's handled by config/factory
	options := llm.ProviderOptions{
		// Model: Let the provider use its configured default or handle overrides if needed.
		// Model: c.cfg.OpenAIModelName, // Example: If you still want a global default hint
		Temperature: 0.7,  // Consider making configurable
		MaxTokens:   2048, // Consider making configurable
	}

	if !b.useNativeTools {
		// Generate the system prompt with tool information
		systemPrompt := b.generateToolPrompt()

		// Add system prompt with tool info if available
		if systemPrompt != "" {
			messages = append(messages, llm.RequestMessage{
				Role:    "system",
				Content: systemPrompt,
			})
		}
	} else {
		tools := []llms.Tool{}
		for name, tool := range b.availableTools {
			tools = append(tools, llms.Tool{
				Type: "function",
				Function: &llms.FunctionDefinition{
					Name:        name,
<<<<<<< HEAD
					Description: tool.ToolDescription,
=======
					Description: tool.Description,
>>>>>>> 6d43b57e
					Parameters:  tool.InputSchema,
				},
			})
		}
		options.Tools = tools
	}

	// Add conversation context if provided
	if contextHistory != "" {
		messages = append(messages, llm.RequestMessage{
			Role:    "system",
			Content: "Previous conversation: " + contextHistory,
		})
	}

	// Add the user's prompt
	messages = append(messages, llm.RequestMessage{
		Role:    "user",
		Content: prompt,
	})

	// --- Use the specified provider via the registry ---
	b.logger.InfoKV("Attempting to use LLM provider for chat completion", "provider", providerName)

	// Call the registry's method which includes availability check
	completion, err := b.llmRegistry.GenerateChatCompletion(ctx, providerName, messages, options)
	if err != nil {
		// Error already logged by registry method potentially, but log here too for context
		b.logger.ErrorKV("GenerateChatCompletion failed", "provider", providerName, "error", err)
		return nil, customErrors.WrapSlackError(err, "llm_request_failed", fmt.Sprintf("LLM request failed for provider '%s'", providerName))
	}

	b.logger.InfoKV("Successfully received chat completion", "provider", providerName)

	return completion, nil
}<|MERGE_RESOLUTION|>--- conflicted
+++ resolved
@@ -17,12 +17,9 @@
 	"strconv"
 	"strings"
 	"time"
-<<<<<<< HEAD
-=======
 
 	"github.com/tmc/langchaingo/llms"
 	"github.com/tuannvm/slack-mcp-client/internal/llm"
->>>>>>> 6d43b57e
 
 	customErrors "github.com/tuannvm/slack-mcp-client/internal/common/errors"
 	"github.com/tuannvm/slack-mcp-client/internal/common/logging"
@@ -31,15 +28,6 @@
 // LLMMCPBridge provides a bridge between LLM responses and MCP tool calls.
 // It detects when an LLM response should trigger a tool call and executes it.
 type LLMMCPBridge struct {
-<<<<<<< HEAD
-	mcpClients     map[string]mcp.MCPClientInterface // Map of MCP clients keyed by server name
-	logger         *logging.Logger
-	stdLogger      *log.Logger             // Standard logger for backward compatibility
-	availableTools map[string]mcp.ToolInfo // Map of tool names to info about the tool
-	llmRegistry    *llm.ProviderRegistry   // LLM provider registry
-	useNativeTools bool                    // Flag to indicate if native tools should be used. If false, tools are provided through the system prompt.
-	UseAgent       bool                    // Flag to indicate if the agent should be used instead of chat
-=======
 	mcpClients        map[string]MCPClientInterface // Map of MCP clients keyed by server name
 	logger            *logging.Logger
 	stdLogger         *log.Logger                // Standard logger for backward compatibility
@@ -48,18 +36,11 @@
 	useNativeTools    bool                       // Flag to indicate if native tools should be used. If false, tools are provided through the system prompt.
 	customPrompt      string                     // Custom system prompt
 	replaceToolPrompt bool                       // Whether to replace tool prompt completely
->>>>>>> 6d43b57e
+	UseAgent       bool                    // Flag to indicate if the agent should be used instead of chat
 }
 
 // generateToolPrompt generates the prompt string for available tools
 func (b *LLMMCPBridge) generateToolPrompt() string {
-<<<<<<< HEAD
-	if len(b.availableTools) == 0 {
-		return "" // No tools available
-	}
-
-	var promptBuilder strings.Builder
-=======
 	var promptBuilder strings.Builder
 
 	// Add custom prompt first if provided
@@ -81,7 +62,6 @@
 		return "" // No tools available and no custom prompt
 	}
 
->>>>>>> 6d43b57e
 	promptBuilder.WriteString("You have access to the following tools. Analyze the user's request to determine if a tool is needed.\n\n")
 
 	// Clear instructions on how to format the JSON response
@@ -96,11 +76,7 @@
 
 	for name, toolInfo := range b.availableTools {
 		promptBuilder.WriteString(fmt.Sprintf("\nTool Name: %s\n", name))
-<<<<<<< HEAD
-		promptBuilder.WriteString(fmt.Sprintf("  Description: %s\n", toolInfo.ToolDescription))
-=======
 		promptBuilder.WriteString(fmt.Sprintf("  Description: %s\n", toolInfo.Description))
->>>>>>> 6d43b57e
 		// Attempt to marshal the input schema map into a JSON string for display
 		schemaBytes, err := json.MarshalIndent(toolInfo.InputSchema, "  ", "  ")
 		if err != nil {
@@ -134,36 +110,21 @@
 
 // NewLLMMCPBridge creates a new LLMMCPBridge with the given MCP clients and tools
 // Uses INFO as the default log level
-<<<<<<< HEAD
 func NewLLMMCPBridge(mcpClients map[string]mcp.MCPClientInterface, stdLogger *log.Logger, discoveredTools map[string]mcp.ToolInfo,
-	useNativeTools bool, useAgent bool, llmRegistry *llm.ProviderRegistry) *LLMMCPBridge {
+	useNativeTools bool, useAgent bool, llmRegistry *llm.ProviderRegistry, customPrompt string, replaceToolPrompt bool) *LLMMCPBridge {
 	// Create a structured logger from the standard logger with INFO level by default
 	// If debug logging is needed, use NewLLMMCPBridgeWithLogLevel instead
-	return NewLLMMCPBridgeWithLogLevel(mcpClients, stdLogger, discoveredTools, logging.LevelInfo, useNativeTools, useAgent, llmRegistry)
+	return NewLLMMCPBridgeWithLogLevel(mcpClients, stdLogger, discoveredTools, logging.LevelInfo, useNativeTools, useAgent, llmRegistry, customPrompt, replaceToolPrompt)
 }
 
 // NewLLMMCPBridgeWithLogLevel creates a new LLMMCPBridge with the given MCP clients, tools, and log level
 func NewLLMMCPBridgeWithLogLevel(mcpClients map[string]mcp.MCPClientInterface, stdLogger *log.Logger,
 	discoveredTools map[string]mcp.ToolInfo, logLevel logging.LogLevel, useNativeTools bool, useAgent bool,
-	llmRegistry *llm.ProviderRegistry) *LLMMCPBridge {
-=======
-func NewLLMMCPBridge(mcpClients map[string]MCPClientInterface, stdLogger *log.Logger, discoveredTools map[string]common.ToolInfo,
-	useNativeTools bool, llmRegistry *llm.ProviderRegistry, customPrompt string, replaceToolPrompt bool) *LLMMCPBridge {
-	// Create a structured logger from the standard logger with INFO level by default
-	// If debug logging is needed, use NewLLMMCPBridgeWithLogLevel instead
-	return NewLLMMCPBridgeWithLogLevel(mcpClients, stdLogger, discoveredTools, logging.LevelInfo, useNativeTools, llmRegistry, customPrompt, replaceToolPrompt)
-}
-
-// NewLLMMCPBridgeWithLogLevel creates a new LLMMCPBridge with the given MCP clients, tools, and log level
-func NewLLMMCPBridgeWithLogLevel(mcpClients map[string]MCPClientInterface, stdLogger *log.Logger,
-	discoveredTools map[string]common.ToolInfo, logLevel logging.LogLevel, useNativeTools bool,
 	llmRegistry *llm.ProviderRegistry, customPrompt string, replaceToolPrompt bool) *LLMMCPBridge {
->>>>>>> 6d43b57e
 	// Create a structured logger with the specified log level
 	structLogger := logging.New("llm-mcp-bridge", logLevel)
 
 	return &LLMMCPBridge{
-<<<<<<< HEAD
 		mcpClients:     mcpClients,
 		logger:         structLogger,
 		stdLogger:      stdLogger,
@@ -171,45 +132,25 @@
 		useNativeTools: useNativeTools,
 		llmRegistry:    llmRegistry,
 		UseAgent:       useAgent,
-=======
-		mcpClients:        mcpClients,
-		logger:            structLogger,
-		stdLogger:         stdLogger,
-		availableTools:    discoveredTools,
-		useNativeTools:    useNativeTools,
-		llmRegistry:       llmRegistry,
 		customPrompt:      customPrompt,
 		replaceToolPrompt: replaceToolPrompt,
->>>>>>> 6d43b57e
 	}
 }
 
 // NewLLMMCPBridgeFromClients creates a new LLMMCPBridge with the given MCP Client objects
 // This is a convenience function that wraps the concrete clients in the interface
 // Uses INFO as the default log level
-<<<<<<< HEAD
 func NewLLMMCPBridgeFromClients(mcpClients interface{}, stdLogger *log.Logger, discoveredTools map[string]mcp.ToolInfo,
-	useNativeTools bool, useAgent bool, llmRegistry *llm.ProviderRegistry) *LLMMCPBridge {
+	useNativeTools bool, useAgent bool, llmRegistry *llm.ProviderRegistry, customPrompt string, replaceToolPrompt bool) *LLMMCPBridge {
 	// If debug logging is needed, use NewLLMMCPBridgeFromClientsWithLogLevel instead
-	return NewLLMMCPBridgeFromClientsWithLogLevel(mcpClients, stdLogger, discoveredTools, logging.LevelInfo, useNativeTools, useAgent, llmRegistry)
-=======
-func NewLLMMCPBridgeFromClients(mcpClients interface{}, stdLogger *log.Logger, discoveredTools map[string]common.ToolInfo,
-	useNativeTools bool, llmRegistry *llm.ProviderRegistry, customPrompt string, replaceToolPrompt bool) *LLMMCPBridge {
-	// If debug logging is needed, use NewLLMMCPBridgeFromClientsWithLogLevel instead
-	return NewLLMMCPBridgeFromClientsWithLogLevel(mcpClients, stdLogger, discoveredTools, logging.LevelInfo, useNativeTools, llmRegistry, customPrompt, replaceToolPrompt)
->>>>>>> 6d43b57e
+	return NewLLMMCPBridgeFromClientsWithLogLevel(mcpClients, stdLogger, discoveredTools, logging.LevelInfo, useNativeTools, useAgent, llmRegistry, customPrompt, replaceToolPrompt)
 }
 
 // NewLLMMCPBridgeFromClientsWithLogLevel creates a new LLMMCPBridge with the given MCP Client objects and log level
 // This is a convenience function that wraps the concrete clients in the interface
 func NewLLMMCPBridgeFromClientsWithLogLevel(mcpClients interface{}, stdLogger *log.Logger,
-<<<<<<< HEAD
 	discoveredTools map[string]mcp.ToolInfo, logLevel logging.LogLevel, useNativeTools bool, useAgent bool,
-	llmRegistry *llm.ProviderRegistry) *LLMMCPBridge {
-=======
-	discoveredTools map[string]common.ToolInfo, logLevel logging.LogLevel, useNativeTools bool,
 	llmRegistry *llm.ProviderRegistry, customPrompt string, replaceToolPrompt bool) *LLMMCPBridge {
->>>>>>> 6d43b57e
 	// Create a structured logger with the specified log level
 	structLogger := logging.New("llm-mcp-bridge", logLevel)
 
@@ -259,11 +200,7 @@
 		}
 	}
 
-<<<<<<< HEAD
-	return NewLLMMCPBridgeWithLogLevel(interfaceClients, stdLogger, discoveredTools, logLevel, useNativeTools, useAgent, llmRegistry)
-=======
-	return NewLLMMCPBridgeWithLogLevel(interfaceClients, stdLogger, discoveredTools, logLevel, useNativeTools, llmRegistry, customPrompt, replaceToolPrompt)
->>>>>>> 6d43b57e
+	return NewLLMMCPBridgeWithLogLevel(interfaceClients, stdLogger, discoveredTools, logLevel, useNativeTools, useAgent, llmRegistry, customPrompt, replaceToolPrompt)
 }
 
 // ProcessLLMResponse processes an LLM response, expecting a specific JSON tool call format.
@@ -571,7 +508,6 @@
 	return result, len(result) > 0
 }
 
-<<<<<<< HEAD
 func (b *LLMMCPBridge) CallLLMAgent(providerName, userDisplayName, systemPrompt, prompt, contextHistory string, callbackHandler callbacks.Handler) (string, error) {
 	// Create a context with an appropriate timeout
 	ctx, cancel := context.WithTimeout(context.Background(), 3*time.Minute)
@@ -606,8 +542,6 @@
 	return completion, nil
 }
 
-=======
->>>>>>> 6d43b57e
 // CallLLM generates a text completion using the specified provider from the registry.
 func (b *LLMMCPBridge) CallLLM(providerName, prompt, contextHistory string) (*llms.ContentChoice, error) {
 	// Create a context with appropriate timeout
@@ -643,11 +577,7 @@
 				Type: "function",
 				Function: &llms.FunctionDefinition{
 					Name:        name,
-<<<<<<< HEAD
 					Description: tool.ToolDescription,
-=======
-					Description: tool.Description,
->>>>>>> 6d43b57e
 					Parameters:  tool.InputSchema,
 				},
 			})
