// Package config handles loading and managing application configuration
package config

import (
	"encoding/json"
	"fmt"
	"os"

	"github.com/joho/godotenv"
	"github.com/tuannvm/slack-mcp-client/internal/common/logging"
)

// Constants for provider types
const (
	ProviderOpenAI    = "openai"
	ProviderOllama    = "ollama"
	ProviderAnthropic = "anthropic"
	ProviderLangChain = "langchain" // Keep for potential direct LangChain use if needed
)

// ServerConfig defines the configuration for a single MCP server
type ServerConfig struct {
	URL                      string            `json:"url,omitempty"`                        // For HTTP/SSE mode
	Mode                     string            `json:"mode,omitempty"`                       // Mode of operation (e.g., "http", "sse")
	Command                  string            `json:"command,omitempty"`                    // For stdio mode
	Args                     []string          `json:"args,omitempty"`                       // Command arguments
	Env                      map[string]string `json:"env,omitempty"`                        // Environment variables
	Disabled                 bool              `json:"disabled,omitempty"`                   // Whether this server is disabled
	InitializeTimeoutSeconds *int              `json:"initialize_timeout_seconds,omitempty"` // Timeout for server initialization
}

// MCPServersConfig is the top-level structure for the MCP servers configuration
type MCPServersConfig struct {
	MCPServers map[string]ServerConfig `json:"mcpServers"`
}

// Config defines the overall application configuration
type Config struct {
	UseStdIOClient *bool `json:"use_stdio_client,omitempty"` // Use stdio client instead of Slack API

	SlackBotToken string `json:"slack_bot_token"`
	SlackAppToken string `json:"slack_app_token"`

	Servers map[string]ServerConfig `json:"servers"`

	UseNativeTools *bool                             `json:"use_native_tools,omitempty"` // Use MCP bridge for LLMs
	LLMProvider    string                            `json:"llm_provider"`               // Name of the provider to USE (e.g., "openai", "ollama")
	LLMProviders   map[string]map[string]interface{} `json:"llm_providers"`              // Configuration for ALL potential providers
}

// LoadConfig loads configuration from file and environment variables
func LoadConfig(configFile string, logger *logging.Logger) (*Config, error) {
	// Load .env file if it exists
	if err := godotenv.Load(); err != nil {
		// Only log as info since .env file is optional
		if logger != nil {
			logger.InfoKV("No .env file loaded", "error", err)
		}
	} else if logger != nil {
		logger.InfoKV("Loaded environment variables from .env file", "success", true)
	}
	// Initialize default config
	cfg := &Config{
		LLMProvider: ProviderOpenAI, // Default to OpenAI if not specified
		LLMProviders: map[string]map[string]interface{}{
			ProviderOpenAI:    {"type": "openai", "model": "gpt-4o"},                                       // Default OpenAI model
			ProviderOllama:    {"type": "ollama", "model": "llama3", "base_url": "http://localhost:11434"}, // Default Ollama settings
			ProviderAnthropic: {"type": "anthropic", "model": "claude-3-5-sonnet-20241022"},                // Default Anthropic model
		},
		Servers: make(map[string]ServerConfig),
	}

	// Read config file if provided
	if configFile != "" {
		// Ensure the file exists
		if _, err := os.Stat(configFile); os.IsNotExist(err) {
			return nil, fmt.Errorf("config file does not exist: %s", configFile)
		}

		// Read and parse the config file
		configData, err := os.ReadFile(configFile)
		if err != nil {
			return nil, fmt.Errorf("failed to read config file: %s", err)
		}

		// First try to parse as MCPServersConfig (new format)
		var mcpConfig MCPServersConfig
		if err := json.Unmarshal(configData, &mcpConfig); err == nil && len(mcpConfig.MCPServers) > 0 {
			// Successfully parsed as MCPServersConfig
			cfg.Servers = mcpConfig.MCPServers
			if logger != nil {
				logger.InfoKV("Loaded MCP servers configuration from file", "file", configFile, "server_count", len(mcpConfig.MCPServers))
			}
		} else {
			// Try to parse as regular Config
			if err := json.Unmarshal(configData, cfg); err != nil {
				return nil, fmt.Errorf("failed to parse config file: %s", err)
			}

			if logger != nil {
				logger.InfoKV("Loaded configuration from file", "file", configFile)
			}
		}
	}

	// Override with environment variables

	// Slack tokens
	if slackBotToken := os.Getenv("SLACK_BOT_TOKEN"); slackBotToken != "" {
		cfg.SlackBotToken = slackBotToken
	}

	if slackAppToken := os.Getenv("SLACK_APP_TOKEN"); slackAppToken != "" {
		cfg.SlackAppToken = slackAppToken
	}

	// Check for LLM provider override from environment variable
	if llmProviderEnv := os.Getenv("LLM_PROVIDER"); llmProviderEnv != "" {
		if logger != nil {
			logger.InfoKV("Overriding LLM provider from environment variable", "provider", llmProviderEnv)
		}
		cfg.LLMProvider = llmProviderEnv
	}

	// Ensure provider maps exist
	if cfg.LLMProviders == nil {
		cfg.LLMProviders = make(map[string]map[string]interface{})
	}

	// Ensure the selected provider has a configuration
	if _, ok := cfg.LLMProviders[cfg.LLMProvider]; !ok {
		// Create default config for the selected provider
		switch cfg.LLMProvider {
		case ProviderOpenAI:
			cfg.LLMProviders[ProviderOpenAI] = map[string]interface{}{
				"type":  "openai",
				"model": "gpt-4o",
			}
		case ProviderOllama:
			cfg.LLMProviders[ProviderOllama] = map[string]interface{}{
				"type":     "ollama",
				"model":    "llama3",
				"base_url": "http://localhost:11434",
			}
		case ProviderAnthropic:
			cfg.LLMProviders[ProviderAnthropic] = map[string]interface{}{
				"type":  "anthropic",
				"model": "claude-3-5-sonnet-20241022",
			}
		default:
			// For any other provider, create a basic config with langchain as the type
			cfg.LLMProviders[cfg.LLMProvider] = map[string]interface{}{
				"type":  "langchain",
				"model": "default",
			}
		}
	}

	// Apply environment variables for API keys if available
	if providerConfig, ok := cfg.LLMProviders[ProviderOpenAI]; ok {
		if apiKey := os.Getenv("OPENAI_API_KEY"); apiKey != "" {
			providerConfig["api_key"] = apiKey
		}
		if model := os.Getenv("OPENAI_MODEL"); model != "" {
			providerConfig["model"] = model
		}
		cfg.LLMProviders[ProviderOpenAI] = providerConfig
	}

<<<<<<< HEAD
	if cfg.UseNativeTools == nil {
		// Default to false if not set
		defaultUseLLMMCPBridge := false
		cfg.UseNativeTools = &defaultUseLLMMCPBridge
=======
	if providerConfig, ok := cfg.LLMProviders[ProviderAnthropic]; ok {
		if apiKey := os.Getenv("ANTHROPIC_API_KEY"); apiKey != "" {
			providerConfig["api_key"] = apiKey
		}
		if model := os.Getenv("ANTHROPIC_MODEL"); model != "" {
			providerConfig["model"] = model
		}
		cfg.LLMProviders[ProviderAnthropic] = providerConfig
>>>>>>> 8e65ac3c
	}

	return cfg, nil
}<|MERGE_RESOLUTION|>--- conflicted
+++ resolved
@@ -167,12 +167,6 @@
 		cfg.LLMProviders[ProviderOpenAI] = providerConfig
 	}
 
-<<<<<<< HEAD
-	if cfg.UseNativeTools == nil {
-		// Default to false if not set
-		defaultUseLLMMCPBridge := false
-		cfg.UseNativeTools = &defaultUseLLMMCPBridge
-=======
 	if providerConfig, ok := cfg.LLMProviders[ProviderAnthropic]; ok {
 		if apiKey := os.Getenv("ANTHROPIC_API_KEY"); apiKey != "" {
 			providerConfig["api_key"] = apiKey
@@ -181,7 +175,12 @@
 			providerConfig["model"] = model
 		}
 		cfg.LLMProviders[ProviderAnthropic] = providerConfig
->>>>>>> 8e65ac3c
+	}
+
+	if cfg.UseNativeTools == nil {
+		// Default to false if not set
+		defaultUseLLMMCPBridge := false
+		cfg.UseNativeTools = &defaultUseLLMMCPBridge
 	}
 
 	return cfg, nil
