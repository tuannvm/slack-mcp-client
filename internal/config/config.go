--- conflicted
+++ resolved
@@ -19,21 +19,13 @@
 
 // ServerConfig defines the configuration for a single MCP server
 type ServerConfig struct {
-<<<<<<< HEAD
 	URL      string            `json:"url,omitempty"`      // For HTTP/SSE mode
 	Mode     string            `json:"mode,omitempty"`     // Mode of operation (e.g., "http", "sse")
 	Command  string            `json:"command,omitempty"`  // For stdio mode
 	Args     []string          `json:"args,omitempty"`     // Command arguments
 	Env      map[string]string `json:"env,omitempty"`      // Environment variables
 	Disabled bool              `json:"disabled,omitempty"` // Whether this server is disabled
-=======
-	URL                      string            `json:"url,omitempty"`                        // For HTTP/SSE mode
-	Command                  string            `json:"command,omitempty"`                    // For stdio mode
-	Args                     []string          `json:"args,omitempty"`                       // Command arguments
-	Env                      map[string]string `json:"env,omitempty"`                        // Environment variables
-	Disabled                 bool              `json:"disabled,omitempty"`                   // Whether this server is disabled
 	InitializeTimeoutSeconds *int              `json:"initialize_timeout_seconds,omitempty"` // Timeout for server initialization
->>>>>>> 71c3ab8e
 }
 
 // MCPServersConfig is the top-level structure for the MCP servers configuration
