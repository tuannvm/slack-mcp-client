// Package config handles loading and managing application configuration
package config

import (
	"os"
	"strconv"
	"strings"
)

// Constants for provider types
const (
	ProviderOpenAI    = "openai"
	ProviderOllama    = "ollama"
	ProviderAnthropic = "anthropic"
)

// Observability Providers
const (
	ObservabilityProviderSimple   = "simple-otel"
	ObservabilityProviderLangfuse = "langfuse-otel"
	ObservabilityProviderDisabled = "disabled"
)

// Config represents the main application configuration
type Config struct {
<<<<<<< HEAD
	Version       string                     `json:"version"`
	Slack         SlackConfig                `json:"slack"`
	LLM           LLMConfig                  `json:"llm"`
	MCPServers    map[string]MCPServerConfig `json:"mcpServers"`
	RAG           RAGConfig                  `json:"rag,omitempty"`
	Security      SecurityConfig             `json:"security,omitempty"`
	Monitoring    MonitoringConfig           `json:"monitoring,omitempty"`
	Timeouts      TimeoutConfig              `json:"timeouts,omitempty"`
	Retry         RetryConfig                `json:"retry,omitempty"`
	Reload        ReloadConfig               `json:"reload,omitempty"`
	Observability ObservabilityConfig        `json:"observability,omitempty"`
=======
	Version        string                     `json:"version"`
	Slack          SlackConfig                `json:"slack"`
	LLM            LLMConfig                  `json:"llm"`
	MCPServers     map[string]MCPServerConfig `json:"mcpServers"`
	RAG            RAGConfig                  `json:"rag,omitempty"`
	Monitoring     MonitoringConfig           `json:"monitoring,omitempty"`
	Timeouts       TimeoutConfig              `json:"timeouts,omitempty"`
	Retry          RetryConfig                `json:"retry,omitempty"`
	Reload         ReloadConfig               `json:"reload,omitempty"`
	Observability  ObservabilityConfig        `json:"observability,omitempty"`
	UseStdIOClient bool                       `json:"useStdIOClient,omitempty"` // Use terminal client instead of a real slack bot, for local development
>>>>>>> 285e3373
}

// SlackConfig contains Slack-specific configuration
type SlackConfig struct {
	BotToken        string `json:"botToken"`
	AppToken        string `json:"appToken"`
	MessageHistory  int    `json:"messageHistory,omitempty"`  // Max messages to keep in history per channel (default: 50)
	ThinkingMessage string `json:"thinkingMessage,omitempty"` // Custom "thinking" message (default: "Thinking...")
}

// LLMConfig contains LLM provider configuration
type LLMConfig struct {
	Provider           string                       `json:"provider"`
	UseNativeTools     bool                         `json:"useNativeTools,omitempty"`
	UseAgent           bool                         `json:"useAgent,omitempty"`
	CustomPrompt       string                       `json:"customPrompt,omitempty"`
	CustomPromptFile   string                       `json:"customPromptFile,omitempty"`
	ReplaceToolPrompt  bool                         `json:"replaceToolPrompt,omitempty"`
	MaxAgentIterations int                          `json:"maxAgentIterations,omitempty"` // Maximum agent iterations (default: 20)
	Providers          map[string]LLMProviderConfig `json:"providers"`
}

// LLMProviderConfig contains provider-specific settings
type LLMProviderConfig struct {
	Model       string  `json:"model"`
	APIKey      string  `json:"apiKey,omitempty"`
	BaseURL     string  `json:"baseUrl,omitempty"`
	Temperature float64 `json:"temperature,omitempty"`
	MaxTokens   int     `json:"maxTokens,omitempty"`
}

// MCPServerConfig contains MCP server configuration
type MCPServerConfig struct {
	Command                  string            `json:"command,omitempty"`
	Args                     []string          `json:"args,omitempty"`
	URL                      string            `json:"url,omitempty"`
	Transport                string            `json:"transport,omitempty"`
	Env                      map[string]string `json:"env,omitempty"`
	HTTPHeaders              map[string]string `json:"httpHeaders,omitempty"`
	Disabled                 bool              `json:"disabled,omitempty"`
	InitializeTimeoutSeconds *int              `json:"initializeTimeoutSeconds,omitempty"`
	Tools                    MCPToolsConfig    `json:"tools,omitempty"`
}

// GetTransport returns the transport type, inferring from other fields if not explicitly set
func (mcp *MCPServerConfig) GetTransport() string {
	if mcp.Transport != "" {
		return mcp.Transport
	}
	if mcp.Command != "" {
		return "stdio" // Default: if command is specified, use stdio

	}
	if mcp.URL != "" {
		return "sse" // Default: if URL is specified, use sse
	}

	return "stdio" // Fallback default
}

// GetInitializeTimeout returns the timeout with default fallback
func (mcp *MCPServerConfig) GetInitializeTimeout() int {
	if mcp.InitializeTimeoutSeconds != nil {
		return *mcp.InitializeTimeoutSeconds
	}
	return 30 // Default timeout: 30 seconds
}

// MCPToolsConfig contains tool filtering configuration
type MCPToolsConfig struct {
	AllowList []string `json:"allowList,omitempty"`
	BlockList []string `json:"blockList,omitempty"`
}

// RAGConfig contains RAG system configuration
type RAGConfig struct {
	Enabled   bool                         `json:"enabled,omitempty"`
	Provider  string                       `json:"provider,omitempty"`
	ChunkSize int                          `json:"chunkSize,omitempty"`
	Providers map[string]RAGProviderConfig `json:"providers,omitempty"`
}

// RAGProviderConfig contains RAG provider-specific settings
// TODO: Refactor this to use a common interface for all RAG providers, can use environment variables to configure the different providers
type RAGProviderConfig struct {
	DatabasePath             string  `json:"databasePath,omitempty"`             // Simple provider: path to JSON database
	IndexName                string  `json:"indexName,omitempty"`                // OpenAI provider: vector store name
	VectorStoreID            string  `json:"vectorStoreId,omitempty"`            // OpenAI provider: existing vector store ID
	Dimensions               int     `json:"dimensions,omitempty"`               // OpenAI provider: embedding dimensions
	SimilarityMetric         string  `json:"similarityMetric,omitempty"`         // OpenAI provider: similarity metric
	MaxResults               int     `json:"maxResults,omitempty"`               // OpenAI provider: maximum search results
	ScoreThreshold           float64 `json:"scoreThreshold,omitempty"`           // OpenAI provider: score threshold
	RewriteQuery             bool    `json:"rewriteQuery,omitempty"`             // OpenAI provider: rewrite query
	VectorStoreNameRegex     string  `json:"vectorStoreNameRegex,omitempty"`     // OpenAI provider: vector store name regex
	VectorStoreMetadataKey   string  `json:"vectorStoreMetadataKey,omitempty"`   // OpenAI provider: vector store metadata key
	VectorStoreMetadataValue string  `json:"vectorStoreMetadataValue,omitempty"` // OpenAI provider: vector store metadata value
}

// MonitoringConfig contains monitoring and observability settings
type MonitoringConfig struct {
	Enabled      bool   `json:"enabled,omitempty"`
	MetricsPort  int    `json:"metricsPort,omitempty"`
	LoggingLevel string `json:"loggingLevel,omitempty"`
}

// TimeoutConfig contains timeout settings for various operations
type TimeoutConfig struct {
	HTTPRequestTimeout     string `json:"httpRequestTimeout,omitempty"`     // HTTP client timeout (default: "30s")
	MCPInitTimeout         string `json:"mcpInitTimeout,omitempty"`         // MCP client initialization (default: "30s")
	ToolProcessingTimeout  string `json:"toolProcessingTimeout,omitempty"`  // Tool call processing (default: "3m")
	BridgeOperationTimeout string `json:"bridgeOperationTimeout,omitempty"` // Bridge operation timeout (default: "3m")
	PingTimeout            string `json:"pingTimeout,omitempty"`            // Health check ping timeout (default: "5s")
	ResponseProcessing     string `json:"responseProcessing,omitempty"`     // Slack response processing (default: "1m")
}

// RetryConfig contains retry and resilience settings
type RetryConfig struct {
	MaxAttempts          int    `json:"maxAttempts,omitempty"`          // Max retry attempts (default: 3)
	BaseBackoff          string `json:"baseBackoff,omitempty"`          // Base backoff duration (default: "500ms")
	MaxBackoff           string `json:"maxBackoff,omitempty"`           // Maximum backoff duration (default: "5s")
	MCPReconnectAttempts int    `json:"mcpReconnectAttempts,omitempty"` // MCP SSE reconnection attempts (default: 5)
	MCPReconnectBackoff  string `json:"mcpReconnectBackoff,omitempty"`  // MCP reconnection backoff (default: "1s")
}

// ReloadConfig contains signal-based reload configuration
type ReloadConfig struct {
	Enabled  bool   `json:"enabled,omitempty"`  // Enable periodic reload (default: false)
	Interval string `json:"interval,omitempty"` // Reload interval (default: "30m")
}

type ObservabilityConfig struct {
	Enabled        bool   `json:"enabled,omitempty"`
	Provider       string `json:"provider,omitempty"`
	Endpoint       string `json:"endpoint,omitempty"`
	PublicKey      string `json:"publicKey,omitempty"`
	SecretKey      string `json:"secretKey,omitempty"`
	ServiceName    string `json:"serviceName,omitempty"`
	ServiceVersion string `json:"serviceVersion,omitempty"`
}

// SecurityConfig contains security and access control settings
type SecurityConfig struct {
	Enabled          bool     `json:"enabled,omitempty"`          // Enable/disable security (default: false)
	StrictMode       bool     `json:"strictMode,omitempty"`       // Require both user AND channel whitelisting (default: false)
	AllowedUsers     []string `json:"allowedUsers,omitempty"`     // Comma-separated list of allowed user IDs
	AllowedChannels  []string `json:"allowedChannels,omitempty"`  // Comma-separated list of allowed channel IDs
	AdminUsers       []string `json:"adminUsers,omitempty"`       // Comma-separated list of admin user IDs
	RejectionMessage string   `json:"rejectionMessage,omitempty"` // Custom message for unauthorized users
	LogUnauthorized  bool     `json:"logUnauthorized,omitempty"`  // Log unauthorized access attempts (default: true)
}

// ApplyDefaults applies default values to the configuration
func (c *Config) ApplyDefaults() {
	c.applyVersionDefaults()
	c.applyLLMDefaults()
	c.applyRAGDefaults()
	c.applySlackDefaults()
	c.applySecurityDefaults()
	c.applyTimeoutDefaults()
	c.applyRetryDefaults()
	c.applyMonitoringDefaults()
	c.applyMCPDefaults()
	c.applyObservabilityDefaults()
}

// applyVersionDefaults sets default version if not specified
func (c *Config) applyVersionDefaults() {
	if c.Version == "" {
		c.Version = "2.0"
	}
}

// applyLLMDefaults sets default LLM provider and configurations
func (c *Config) applyLLMDefaults() {
	if c.LLM.Provider == "" {
		c.LLM.Provider = ProviderOpenAI
	}

	if c.LLM.MaxAgentIterations <= 0 || c.LLM.MaxAgentIterations > 100 {
		c.LLM.MaxAgentIterations = 20
	}

	// Ensure providers map exists
	if c.LLM.Providers == nil {
		c.LLM.Providers = make(map[string]LLMProviderConfig)
	}

	// Set default provider configurations if they don't exist
	if _, exists := c.LLM.Providers[ProviderOpenAI]; !exists {
		c.LLM.Providers[ProviderOpenAI] = LLMProviderConfig{
			Model:       "gpt-4o",
			Temperature: 0.7,
		}
	}

	if _, exists := c.LLM.Providers[ProviderAnthropic]; !exists {
		c.LLM.Providers[ProviderAnthropic] = LLMProviderConfig{
			Model:       "claude-3-5-sonnet-20241022",
			Temperature: 0.7,
		}
	}

	if _, exists := c.LLM.Providers[ProviderOllama]; !exists {
		c.LLM.Providers[ProviderOllama] = LLMProviderConfig{
			Model:       "llama3",
			BaseURL:     "http://localhost:11434",
			Temperature: 0.7,
		}
	}
}

// applyRAGDefaults sets default RAG provider and configurations
func (c *Config) applyRAGDefaults() {
	if c.RAG.Provider == "" {
		c.RAG.Provider = "simple"
	}
	if c.RAG.ChunkSize == 0 {
		c.RAG.ChunkSize = 1000
	}
	if c.RAG.Providers == nil {
		c.RAG.Providers = make(map[string]RAGProviderConfig)
	}
	if _, exists := c.RAG.Providers["simple"]; !exists {
		c.RAG.Providers["simple"] = RAGProviderConfig{
			DatabasePath: "./rag.db",
		}
	}
	if _, exists := c.RAG.Providers["openai"]; !exists {
		c.RAG.Providers["openai"] = RAGProviderConfig{
			IndexName:  "slack-mcp-rag",
			Dimensions: 1536,
		}
	}
}

// applySlackDefaults sets default Slack configuration
func (c *Config) applySlackDefaults() {
	if c.Slack.MessageHistory == 0 {
		c.Slack.MessageHistory = 50
	}
	if c.Slack.ThinkingMessage == "" {
		c.Slack.ThinkingMessage = "Thinking..."
	}
}

// applySecurityDefaults sets default security configuration
func (c *Config) applySecurityDefaults() {
	// Security is disabled by default
	// LogUnauthorized is true by default when security is enabled
	if c.Security.Enabled && c.Security.RejectionMessage == "" {
		c.Security.RejectionMessage = "I'm sorry, but I don't have permission to respond in this context. Please contact the app administrator if you believe this is an error."
	}
	// Note: LogUnauthorized defaults to false in the struct, but when security is enabled
	// and LogUnauthorized is not explicitly set, we want it to be true
	// This is handled by the zero value being false, but environment variables can override
}

// applyTimeoutDefaults sets default timeout values
func (c *Config) applyTimeoutDefaults() {
	if c.Timeouts.HTTPRequestTimeout == "" {
		c.Timeouts.HTTPRequestTimeout = "30s"
	}
	if c.Timeouts.MCPInitTimeout == "" {
		c.Timeouts.MCPInitTimeout = "30s"
	}
	if c.Timeouts.ToolProcessingTimeout == "" {
		c.Timeouts.ToolProcessingTimeout = "3m"
	}
	if c.Timeouts.BridgeOperationTimeout == "" {
		c.Timeouts.BridgeOperationTimeout = "3m"
	}
	if c.Timeouts.PingTimeout == "" {
		c.Timeouts.PingTimeout = "5s"
	}
	if c.Timeouts.ResponseProcessing == "" {
		c.Timeouts.ResponseProcessing = "1m"
	}
}

// applyRetryDefaults sets default retry configuration
func (c *Config) applyRetryDefaults() {
	if c.Retry.MaxAttempts == 0 {
		c.Retry.MaxAttempts = 3
	}
	if c.Retry.BaseBackoff == "" {
		c.Retry.BaseBackoff = "500ms"
	}
	if c.Retry.MaxBackoff == "" {
		c.Retry.MaxBackoff = "5s"
	}
	if c.Retry.MCPReconnectAttempts == 0 {
		c.Retry.MCPReconnectAttempts = 5
	}
	if c.Retry.MCPReconnectBackoff == "" {
		c.Retry.MCPReconnectBackoff = "1s"
	}
}

// applyMonitoringDefaults sets default monitoring configuration
func (c *Config) applyMonitoringDefaults() {
	c.Monitoring.Enabled = true // Default to enabled
	if c.Monitoring.MetricsPort == 0 {
		c.Monitoring.MetricsPort = 8080
	}
	if c.Monitoring.LoggingLevel == "" {
		c.Monitoring.LoggingLevel = "info"
	}
}

// applyObservabilityDefaults sets default observability configuration
// Defaults are applied regardless of Enabled; runtime checks decide whether to initialize tracing.
func (c *Config) applyObservabilityDefaults() {

	// Default provider to simple-otel when enabled
	if c.Observability.Provider == "" {
		c.Observability.Provider = ObservabilityProviderSimple
	}

	// Default service name
	if c.Observability.ServiceName == "" {
		c.Observability.ServiceName = "slack-mcp-client"
	}

	// Default service version
	if c.Observability.ServiceVersion == "" {
		c.Observability.ServiceVersion = "1.0.0"
	}
}

// applyMCPDefaults initializes MCP servers map if nil
func (c *Config) applyMCPDefaults() {
	if c.MCPServers == nil {
		c.MCPServers = make(map[string]MCPServerConfig)
	}
}

// ApplyEnvironmentVariables applies environment variable overrides
func (c *Config) ApplyEnvironmentVariables() {
	// Slack configuration
	if token := os.Getenv("SLACK_BOT_TOKEN"); token != "" {
		c.Slack.BotToken = token
	}
	if token := os.Getenv("SLACK_APP_TOKEN"); token != "" {
		c.Slack.AppToken = token
	}

	// LLM provider override
	if provider := os.Getenv("LLM_PROVIDER"); provider != "" {
		c.LLM.Provider = provider
	}

	// Custom prompt override
	if prompt := os.Getenv("CUSTOM_PROMPT"); prompt != "" {
		c.LLM.CustomPrompt = prompt
	}

	// Monitoring overrides
	if enabled := os.Getenv("MONITORING_ENABLED"); enabled != "" {
		if val, err := strconv.ParseBool(enabled); err == nil {
			c.Monitoring.Enabled = val
		}
	}

	// Apply API keys to provider configurations
	if c.LLM.Providers == nil {
		c.LLM.Providers = make(map[string]LLMProviderConfig)
	}

	// OpenAI configuration
	if openaiConfig, exists := c.LLM.Providers[ProviderOpenAI]; exists {
		if apiKey := os.Getenv("OPENAI_API_KEY"); apiKey != "" {
			openaiConfig.APIKey = apiKey
		}
		if model := os.Getenv("OPENAI_MODEL"); model != "" {
			openaiConfig.Model = model
		}
		c.LLM.Providers[ProviderOpenAI] = openaiConfig
	}

	// Anthropic configuration
	if anthropicConfig, exists := c.LLM.Providers[ProviderAnthropic]; exists {
		if apiKey := os.Getenv("ANTHROPIC_API_KEY"); apiKey != "" {
			anthropicConfig.APIKey = apiKey
		}
		if model := os.Getenv("ANTHROPIC_MODEL"); model != "" {
			anthropicConfig.Model = model
		}
		c.LLM.Providers[ProviderAnthropic] = anthropicConfig
	}

	// Ollama configuration
	if ollamaConfig, exists := c.LLM.Providers[ProviderOllama]; exists {
		if baseURL := os.Getenv("OLLAMA_BASE_URL"); baseURL != "" {
			ollamaConfig.BaseURL = baseURL
		}
		if model := os.Getenv("OLLAMA_MODEL"); model != "" {
			ollamaConfig.Model = model
		}
		c.LLM.Providers[ProviderOllama] = ollamaConfig
	}
	// Observability overrides
	if enabled := os.Getenv("OBSERVABILITY_ENABLED"); enabled != "" {
		if val, err := strconv.ParseBool(enabled); err == nil {
			c.Observability.Enabled = val
		}
	}

	if provider := os.Getenv("OBSERVABILITY_PROVIDER"); provider != "" {
		c.Observability.Provider = provider
	}
	if endpoint := os.Getenv("OBSERVABILITY_ENDPOINT"); endpoint != "" {
		c.Observability.Endpoint = endpoint
	}
	if publicKey := os.Getenv("LANGFUSE_PUBLIC_KEY"); publicKey != "" {
		c.Observability.PublicKey = publicKey
	}
	if secretKey := os.Getenv("LANGFUSE_SECRET_KEY"); secretKey != "" {
		c.Observability.SecretKey = secretKey
	}
	if serviceName := os.Getenv("OBSERVABILITY_SERVICE_NAME"); serviceName != "" {
		c.Observability.ServiceName = serviceName
	}
	if serviceVersion := os.Getenv("OBSERVABILITY_SERVICE_VERSION"); serviceVersion != "" {
		c.Observability.ServiceVersion = serviceVersion
	}

	// Security configuration overrides
	if enabled := os.Getenv("SECURITY_ENABLED"); enabled != "" {
		if val, err := strconv.ParseBool(enabled); err == nil {
			c.Security.Enabled = val
		}
	}

	if strictMode := os.Getenv("SECURITY_STRICT_MODE"); strictMode != "" {
		if val, err := strconv.ParseBool(strictMode); err == nil {
			c.Security.StrictMode = val
		}
	}

	if logUnauthorized := os.Getenv("SECURITY_LOG_UNAUTHORIZED"); logUnauthorized != "" {
		if val, err := strconv.ParseBool(logUnauthorized); err == nil {
			c.Security.LogUnauthorized = val
		}
	}

	if allowedUsers := os.Getenv("SECURITY_ALLOWED_USERS"); allowedUsers != "" {
		users := strings.Split(allowedUsers, ",")
		for i, user := range users {
			users[i] = strings.TrimSpace(user)
		}
		c.Security.AllowedUsers = users
	}

	if allowedChannels := os.Getenv("SECURITY_ALLOWED_CHANNELS"); allowedChannels != "" {
		channels := strings.Split(allowedChannels, ",")
		for i, channel := range channels {
			channels[i] = strings.TrimSpace(channel)
		}
		c.Security.AllowedChannels = channels
	}

	if adminUsers := os.Getenv("SECURITY_ADMIN_USERS"); adminUsers != "" {
		users := strings.Split(adminUsers, ",")
		for i, user := range users {
			users[i] = strings.TrimSpace(user)
		}
		c.Security.AdminUsers = users
	}

	if rejectionMessage := os.Getenv("SECURITY_REJECTION_MESSAGE"); rejectionMessage != "" {
		c.Security.RejectionMessage = rejectionMessage
	}
}

// SecurityResult represents the result of a security check
type SecurityResult struct {
	Allowed bool   // Whether access is granted
	Reason  string // Reason for the decision (for logging)
}

// ValidateAccess performs security validation based on the current configuration
// Returns SecurityResult indicating whether access should be granted and the reason
func (c *Config) ValidateAccess(userID, channelID string) SecurityResult {
	// If security is disabled, allow all access
	if !c.Security.Enabled {
		return SecurityResult{
			Allowed: true,
			Reason:  "Security disabled",
		}
	}

	// Check if user is an admin (admins always have access regardless of channel restrictions)
	isAdmin := c.isAdminUser(userID)
	if isAdmin {
		return SecurityResult{
			Allowed: true,
			Reason:  "Admin user access",
		}
	}

	// Check user and channel whitelists
	isUserAllowed := c.isUserAllowed(userID)
	isChannelAllowed := c.isChannelAllowed(channelID)

	// Apply access control based on strict mode
	if c.Security.StrictMode {
		// Strict mode: both user AND channel must be whitelisted
		if isUserAllowed && isChannelAllowed {
			return SecurityResult{
				Allowed: true,
				Reason:  "User and channel both whitelisted (strict mode)",
			}
		}
		if !isUserAllowed && !isChannelAllowed {
			return SecurityResult{
				Allowed: false,
				Reason:  "Neither user nor channel whitelisted (strict mode)",
			}
		}
		if !isUserAllowed {
			return SecurityResult{
				Allowed: false,
				Reason:  "User not whitelisted (strict mode)",
			}
		}
		return SecurityResult{
			Allowed: false,
			Reason:  "Channel not whitelisted (strict mode)",
		}
	} else {
		// Flexible mode: user OR channel must be whitelisted
		if isUserAllowed || isChannelAllowed {
			if isUserAllowed && isChannelAllowed {
				return SecurityResult{
					Allowed: true,
					Reason:  "User and channel both whitelisted",
				}
			} else if isUserAllowed {
				return SecurityResult{
					Allowed: true,
					Reason:  "User whitelisted",
				}
			} else {
				return SecurityResult{
					Allowed: true,
					Reason:  "Channel whitelisted",
				}
			}
		}
		return SecurityResult{
			Allowed: false,
			Reason:  "Neither user nor channel whitelisted",
		}
	}
}

// isUserAllowed checks if a user ID is in the allowed users list
func (c *Config) isUserAllowed(userID string) bool {
	for _, allowedUser := range c.Security.AllowedUsers {
		if allowedUser == userID {
			return true
		}
	}
	return false
}

// isChannelAllowed checks if a channel ID is in the allowed channels list
func (c *Config) isChannelAllowed(channelID string) bool {
	for _, allowedChannel := range c.Security.AllowedChannels {
		if allowedChannel == channelID {
			return true
		}
	}
	return false
}

// isAdminUser checks if a user ID is in the admin users list
func (c *Config) isAdminUser(userID string) bool {
	for _, adminUser := range c.Security.AdminUsers {
		if adminUser == userID {
			return true
		}
	}
	return false
}<|MERGE_RESOLUTION|>--- conflicted
+++ resolved
@@ -23,31 +23,18 @@
 
 // Config represents the main application configuration
 type Config struct {
-<<<<<<< HEAD
-	Version       string                     `json:"version"`
-	Slack         SlackConfig                `json:"slack"`
-	LLM           LLMConfig                  `json:"llm"`
-	MCPServers    map[string]MCPServerConfig `json:"mcpServers"`
-	RAG           RAGConfig                  `json:"rag,omitempty"`
-	Security      SecurityConfig             `json:"security,omitempty"`
-	Monitoring    MonitoringConfig           `json:"monitoring,omitempty"`
-	Timeouts      TimeoutConfig              `json:"timeouts,omitempty"`
-	Retry         RetryConfig                `json:"retry,omitempty"`
-	Reload        ReloadConfig               `json:"reload,omitempty"`
-	Observability ObservabilityConfig        `json:"observability,omitempty"`
-=======
 	Version        string                     `json:"version"`
 	Slack          SlackConfig                `json:"slack"`
 	LLM            LLMConfig                  `json:"llm"`
 	MCPServers     map[string]MCPServerConfig `json:"mcpServers"`
 	RAG            RAGConfig                  `json:"rag,omitempty"`
+	Security       SecurityConfig             `json:"security,omitempty"`
 	Monitoring     MonitoringConfig           `json:"monitoring,omitempty"`
 	Timeouts       TimeoutConfig              `json:"timeouts,omitempty"`
 	Retry          RetryConfig                `json:"retry,omitempty"`
 	Reload         ReloadConfig               `json:"reload,omitempty"`
 	Observability  ObservabilityConfig        `json:"observability,omitempty"`
 	UseStdIOClient bool                       `json:"useStdIOClient,omitempty"` // Use terminal client instead of a real slack bot, for local development
->>>>>>> 285e3373
 }
 
 // SlackConfig contains Slack-specific configuration
