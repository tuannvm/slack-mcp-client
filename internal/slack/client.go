// Package slackbot implements the Slack integration for the MCP client
// It provides event handling, message processing, and integration with LLM services
package slackbot

import (
	"context"
	"fmt"
	"strings"
	"time"

	"github.com/slack-go/slack/slackevents"
	"github.com/slack-go/slack/socketmode"

<<<<<<< HEAD
	"github.com/tmc/langchaingo/callbacks"
	"github.com/tmc/langchaingo/llms"
=======
	"github.com/tmc/langchaingo/llms"
	"github.com/tuannvm/slack-mcp-client/internal/common"
>>>>>>> 6d43b57e
	customErrors "github.com/tuannvm/slack-mcp-client/internal/common/errors"
	"github.com/tuannvm/slack-mcp-client/internal/common/logging"
	"github.com/tuannvm/slack-mcp-client/internal/config"
	"github.com/tuannvm/slack-mcp-client/internal/handlers"
	"github.com/tuannvm/slack-mcp-client/internal/llm"
	"github.com/tuannvm/slack-mcp-client/internal/mcp"
)

const thinkingMessage = "Thinking..."

// Client represents the Slack client application.
type Client struct {
	logger          *logging.Logger // Structured logger
	userFrontend    UserFrontend
	mcpClients      map[string]*mcp.Client
	llmMCPBridge    *handlers.LLMMCPBridge
	llmRegistry     *llm.ProviderRegistry // LLM provider registry
	cfg             *config.Config        // Holds the application configuration
	messageHistory  map[string][]Message
	historyLimit    int
	discoveredTools map[string]mcp.ToolInfo
}

// Message represents a message in the conversation history
type Message struct {
	Role      string    // "user", "assistant", or "tool"
	Content   string    // The message content
	Timestamp time.Time // When the message was sent/received
}

// NewClient creates a new Slack client instance.
func NewClient(userFrontend UserFrontend, stdLogger *logging.Logger, mcpClients map[string]*mcp.Client,
	discoveredTools map[string]mcp.ToolInfo, cfg *config.Config) (*Client, error) {

	// MCP clients are now optional - if none are provided, we'll just use LLM capabilities
	if mcpClients == nil {
		mcpClients = make(map[string]*mcp.Client)
		stdLogger.Printf("No MCP clients provided, running in LLM-only mode")
	}
	if cfg == nil {
		return nil, fmt.Errorf("config cannot be nil")
	}

	clientLogger := userFrontend.GetLogger()

	// --- MCP/Bridge setup ---
	clientLogger.Printf("Available MCP servers (%d):", len(mcpClients))
	for name := range mcpClients {
		clientLogger.Printf("- %s", name)
	}

	clientLogger.Printf("Available tools (%d):", len(discoveredTools))
	for toolName, toolInfo := range discoveredTools {
		clientLogger.Printf("- %s (Desc: %s, Schema: %v, Server: %s)",
			toolName, toolInfo.ToolDescription, toolInfo.InputSchema, toolInfo.ServerName)
	}

	// Create a map of raw clients to pass to the bridge
	rawClientMap := make(map[string]interface{})
	for name, client := range mcpClients {
		rawClientMap[name] = client
		clientLogger.DebugKV("Adding MCP client to raw map for bridge", "name", name)
	}

	// Check if RAG client is available in config and add it
	if providerConfig, ok := cfg.LLMProviders[cfg.LLMProvider]; ok {
		if ragClientInterface, exists := providerConfig["_rag_client"]; exists {
			// Type assert to get the RAG client
			if ragClient, ok := ragClientInterface.(interface {
				CallTool(context.Context, string, map[string]interface{}) (string, error)
			}); ok {
				rawClientMap["rag_search"] = ragClient
				clientLogger.Info("Added RAG client to bridge client map")
			} else {
				clientLogger.Warn("RAG client found in config but type assertion failed")
			}
		}
	}

<<<<<<< HEAD
=======
	logLevel := getLogLevel(stdLogger)

>>>>>>> 6d43b57e
	// --- Initialize the LLM provider registry using the config ---
	// Use the internal structured logger for the registry with the same log level as the bridge
	registryLogger := logging.New("llm-registry", logLevel)
	registry, err := llm.NewProviderRegistry(cfg, registryLogger)
	if err != nil {
		// Log the error using the structured logger
		clientLogger.ErrorKV("Failed to initialize LLM provider registry", "error", err)
		return nil, customErrors.WrapLLMError(err, "llm_registry_init_failed", "Failed to initialize LLM provider registry")
	}
	clientLogger.Info("LLM provider registry initialized successfully")

<<<<<<< HEAD
=======
	// Determine custom prompt settings
	customPrompt := cfg.CustomPrompt
	replaceToolPrompt := false
	if cfg.ReplaceToolPrompt != nil {
		replaceToolPrompt = *cfg.ReplaceToolPrompt
	}

>>>>>>> 6d43b57e
	// Pass the raw map to the bridge with the configured log level
	llmMCPBridge := handlers.NewLLMMCPBridgeFromClientsWithLogLevel(
		rawClientMap,
		clientLogger.StdLogger(),
		discoveredTools,
		logLevel,
		*cfg.UseNativeTools,
<<<<<<< HEAD
		*cfg.UseAgent,
		registry,
=======
		registry,
		customPrompt,
		replaceToolPrompt,
>>>>>>> 6d43b57e
	)
	clientLogger.InfoKV("LLM-MCP bridge initialized", "clients", len(mcpClients), "tools", len(discoveredTools))

	// --- Create and return Client instance ---
	return &Client{
		logger:          clientLogger,
		userFrontend:    userFrontend,
		mcpClients:      mcpClients,
		llmMCPBridge:    llmMCPBridge,
		llmRegistry:     registry,
		cfg:             cfg,
		messageHistory:  make(map[string][]Message),
		historyLimit:    50, // Store up to 50 messages per channel
		discoveredTools: discoveredTools,
	}, nil
}

// Run starts the Socket Mode event loop and event handling.
func (c *Client) Run() error {
	go c.handleEvents()
	c.logger.Info("Starting Slack Socket Mode listener...")
	return c.userFrontend.Run()
}

// handleEvents listens for incoming events and dispatches them.
func (c *Client) handleEvents() {
	for evt := range c.userFrontend.GetEventChannel() {
		switch evt.Type {
		case socketmode.EventTypeConnecting:
			c.logger.Info("Connecting to Slack...")
		case socketmode.EventTypeConnectionError:
			c.logger.Warn("Connection failed. Retrying...")
		case socketmode.EventTypeConnected:
			c.logger.Info("Connected to Slack!")
		case socketmode.EventTypeEventsAPI:
			eventsAPIEvent, ok := evt.Data.(slackevents.EventsAPIEvent)
			if !ok {
				c.logger.WarnKV("Ignored unexpected EventsAPI event type", "type", fmt.Sprintf("%T", evt.Data))
				continue
			}
			c.userFrontend.Ack(*evt.Request)
			c.logger.InfoKV("Received EventsAPI event", "type", eventsAPIEvent.Type)
			c.handleEventMessage(eventsAPIEvent)
		default:
			c.logger.DebugKV("Ignored event type", "type", evt.Type)
		}
	}
	c.logger.Info("Slack event channel closed.")
}

// handleEventMessage processes specific EventsAPI messages.
func (c *Client) handleEventMessage(event slackevents.EventsAPIEvent) {
	switch event.Type {
	case slackevents.CallbackEvent:
		innerEvent := event.InnerEvent
		switch ev := innerEvent.Data.(type) {
		case *slackevents.AppMentionEvent:
			c.logger.InfoKV("Received app mention in channel", "channel", ev.Channel, "user", ev.User, "text", ev.Text)
			messageText := c.userFrontend.RemoveBotMention(ev.Text)

<<<<<<< HEAD
			userInfo, err := c.userFrontend.GetUserInfo(ev.User)
			if err != nil {
				c.logger.ErrorKV("Failed to get user info", "user", ev.User, "error", err)
				return
			}

=======
>>>>>>> 6d43b57e
			// Use handleUserPrompt for app mentions too, for consistency
			go c.handleUserPrompt(strings.TrimSpace(messageText), ev.Channel, ev.TimeStamp, userInfo.Profile.DisplayName)

		case *slackevents.MessageEvent:
			isDirectMessage := strings.HasPrefix(ev.Channel, "D")
			isValidUser := c.userFrontend.IsValidUser(ev.User)
			isNotEdited := ev.SubType != "message_changed"
			isBot := ev.BotID != "" || ev.SubType == "bot_message"

			userInfo, err := c.userFrontend.GetUserInfo(ev.User)
			if err != nil {
				c.logger.ErrorKV("Failed to get user info", "user", ev.User, "error", err)
				return
			}

			if isDirectMessage && isValidUser && isNotEdited && !isBot {
				c.logger.InfoKV("Received direct message in channel", "channel", ev.Channel, "user", ev.User, "text", ev.Text)

<<<<<<< HEAD
				go c.handleUserPrompt(ev.Text, ev.Channel, ev.ThreadTimeStamp, userInfo.Profile.DisplayName) // Use goroutine to avoid blocking event loop
=======
				go c.handleUserPrompt(ev.Text, ev.Channel, ev.ThreadTimeStamp) // Use goroutine to avoid blocking event loop
>>>>>>> 6d43b57e
			}

		default:
			c.logger.DebugKV("Unsupported inner event type", "type", fmt.Sprintf("%T", innerEvent.Data))
		}
	default:
		c.logger.DebugKV("Unsupported outer event type", "type", event.Type)
	}
}

// addToHistory adds a message to the channel history
func (c *Client) addToHistory(channelID, role, content string) {
	history, exists := c.messageHistory[channelID]
	if !exists {
		history = []Message{}
	}

	// Add the new message
	message := Message{
		Role:      role,
		Content:   content,
		Timestamp: time.Now(),
	}
	history = append(history, message)

	// Limit history size
	if len(history) > c.historyLimit {
		history = history[len(history)-c.historyLimit:]
	}

	c.messageHistory[channelID] = history
}

// getContextFromHistory builds a context string from message history
//
//nolint:unused // Reserved for future use
func (c *Client) getContextFromHistory(channelID string) string {
	history, exists := c.messageHistory[channelID]
	if !exists || len(history) == 0 {
		return ""
	}

	var contextBuilder strings.Builder
	contextBuilder.WriteString("Previous conversation context:\n---\n") // Clearer start marker

	for _, msg := range history {
		switch msg.Role {
		case "assistant":
			prefix := "Assistant"
			sanitizedContent := strings.ReplaceAll(msg.Content, "\n", " \\n ")
			contextBuilder.WriteString(fmt.Sprintf("%s: %s\n", prefix, sanitizedContent))
		case "tool":
			prefix := "Tool Result"
			sanitizedContent := strings.ReplaceAll(msg.Content, "\n", " \\n ")
			contextBuilder.WriteString(fmt.Sprintf("%s: %s\n", prefix, sanitizedContent))
		default: // "user" or any other role
			prefix := "User"
			sanitizedContent := strings.ReplaceAll(msg.Content, "\n", " \\n ")
			contextBuilder.WriteString(fmt.Sprintf("%s: %s\n", prefix, sanitizedContent))
		}
	}
	contextBuilder.WriteString("---\n") // Clearer end marker

	contextString := contextBuilder.String()
	c.logger.DebugKV("Built conversation context", "channel", channelID, "context", contextString) // Log the built context
	return contextString
}

// handleUserPrompt sends the user's text to the configured LLM provider.
func (c *Client) handleUserPrompt(userPrompt, channelID, threadTS, userDisplayName string) {
	// Determine the provider to use from config
	providerName := c.cfg.LLMProvider // Get the primary provider name from config
	c.logger.DebugKV("Routing prompt via configured provider", "provider", providerName)
	c.logger.DebugKV("User prompt", "text", userPrompt)

	// Get context from history
	contextHistory := c.getContextFromHistory(channelID)

<<<<<<< HEAD
	c.addToHistory(channelID, "user", userPrompt) // Add user message to history

	// Show a temporary "typing" indicator
	c.userFrontend.SendMessage(channelID, threadTS, thinkingMessage)

	if !c.llmMCPBridge.UseAgent {
		// Call LLM using the integrated logic
		llmResponse, err := c.llmMCPBridge.CallLLM(providerName, userPrompt, contextHistory)
		if err != nil {
			c.logger.ErrorKV("Error from LLM provider", "provider", providerName, "error", err)
			c.userFrontend.SendMessage(channelID, threadTS, fmt.Sprintf("Sorry, I encountered an error with the LLM provider ('%s'): %v", providerName, err))
			return
		}

		c.logger.InfoKV("Received response from LLM", "provider", providerName, "length", len(llmResponse.Content))

		// Process the LLM response through the MCP pipeline
		c.processLLMResponseAndReply(llmResponse, userPrompt, channelID, threadTS)
	} else {
		sendMsg := func(msg string) {
			c.addToHistory(channelID, "assistant", msg) // Original LLM response (tool call JSON)
			c.userFrontend.SendMessage(channelID, threadTS, msg)
		}

		llmResponse, err := c.llmMCPBridge.CallLLMAgent(
			providerName,
			userDisplayName,
			c.cfg.AgentConfig.PromptPrefix,
			userPrompt,
			contextHistory,
			&agentCallbackHandler{
				callbacks.SimpleHandler{},
				sendMsg,
			})
		if err != nil {
			c.logger.ErrorKV("Error from LLM provider", "provider", providerName, "error", err)
			c.userFrontend.SendMessage(channelID, threadTS, fmt.Sprintf("Sorry, I encountered an error with the LLM provider ('%s'): %v", providerName, err))
			return
		}
		c.logger.InfoKV("Received response from LLM", "provider", providerName, "length", len(llmResponse))
		// Send the final response back to Slack
		if llmResponse == "" {
			c.userFrontend.SendMessage(channelID, threadTS, "(LLM returned an empty response)")
		}
	}
=======
	// Call LLM using the integrated logic
	llmResponse, err := c.llmMCPBridge.CallLLM(providerName, userPrompt, contextHistory)
	if err != nil {
		c.logger.ErrorKV("Error from LLM provider", "provider", providerName, "error", err)
		c.userFrontend.SendMessage(channelID, threadTS, fmt.Sprintf("Sorry, I encountered an error with the LLM provider ('%s'): %v", providerName, err))
		return
	}

	c.logger.InfoKV("Received response from LLM", "provider", providerName, "length", len(llmResponse.Content))

	// Process the LLM response through the MCP pipeline
	c.processLLMResponseAndReply(llmResponse, userPrompt, channelID, threadTS)
>>>>>>> 6d43b57e
}

// processLLMResponseAndReply processes the LLM response, handles tool results with re-prompting, and sends the final reply.
// Incorporates logic previously in LLMClient.ProcessToolResponse.
func (c *Client) processLLMResponseAndReply(llmResponse *llms.ContentChoice, userPrompt, channelID, threadTS string) {
	// Log the raw LLM response for debugging
	c.logger.DebugKV("Raw LLM response", "response", logging.TruncateForLog(fmt.Sprintf("%v", llmResponse), 500))

	// Create a context with timeout for tool processing
	ctx, cancel := context.WithTimeout(context.Background(), 1*time.Minute)
	defer cancel()

	// --- Process Tool Response (Logic from LLMClient.ProcessToolResponse) ---
	var finalResponse string
	var isToolResult bool
	var toolProcessingErr error

	if c.llmMCPBridge == nil {
		// If bridge is nil, just use the original response
		finalResponse = llmResponse.Content
		isToolResult = false
		toolProcessingErr = nil
		c.logger.Warn("LLMMCPBridge is nil, skipping tool processing")
	} else {
		// Process the response through the bridge
		processedResponse, err := c.llmMCPBridge.ProcessLLMResponse(ctx, llmResponse, userPrompt)
		if err != nil {
			finalResponse = fmt.Sprintf("Sorry, I encountered an error while trying to use a tool: %v", err)
			isToolResult = false
			toolProcessingErr = err // Store the error
		} else {
			// If the processed response is different from the original, a tool was executed
			if processedResponse != llmResponse.Content {
				finalResponse = processedResponse
				isToolResult = true
			} else {
				// No tool was executed
				finalResponse = llmResponse.Content
				isToolResult = false
			}
		}
	}
	// --- End of Process Tool Response Logic ---

	if toolProcessingErr != nil {
		c.logger.ErrorKV("Tool processing error", "error", toolProcessingErr)
		c.userFrontend.SendMessage(channelID, threadTS, finalResponse) // Post the error message
		return
	}

	if isToolResult {
		c.logger.Debug("Tool executed. Re-prompting LLM with tool result.")
		c.logger.DebugKV("Tool result", "result", logging.TruncateForLog(finalResponse, 500))

		// Construct a new prompt incorporating the original prompt and the tool result
		rePrompt := fmt.Sprintf("The user asked: '%s'\n\nI used a tool and received the following result:\n```\n%s\n```\nPlease formulate a concise and helpful natural language response to the user based *only* on the user's original question and the tool result provided.", userPrompt, finalResponse)

		// Add history
		c.addToHistory(channelID, "assistant", llmResponse.Content) // Original LLM response (tool call JSON)
		c.addToHistory(channelID, "tool", finalResponse)            // Tool execution result

		c.logger.DebugKV("Re-prompting LLM", "prompt", rePrompt)

		// Re-prompt using the LLM client
		var repromptErr error
		// Get the provider name from config again for the re-prompt
		providerName := c.cfg.LLMProvider
		finalResStruct, repromptErr := c.llmMCPBridge.CallLLM(providerName, rePrompt, c.getContextFromHistory(channelID))
		if repromptErr != nil {
			c.logger.ErrorKV("Error during LLM re-prompt", "error", repromptErr)
			// Fallback: Show the tool result and the error
			finalResponse = fmt.Sprintf("Tool Result:\n```%s```\n\n(Error generating final response: %v)", finalResponse, repromptErr)
		} else {
			finalResponse = finalResStruct.Content
		}
	} else {
		// No tool was executed, add assistant response to history
		c.addToHistory(channelID, "assistant", finalResponse)
	}

	// Send the final response back to Slack
	if finalResponse == "" {
		c.userFrontend.SendMessage(channelID, threadTS, "(LLM returned an empty response)")
	} else {
		c.userFrontend.SendMessage(channelID, threadTS, finalResponse)
	}
}<|MERGE_RESOLUTION|>--- conflicted
+++ resolved
@@ -11,13 +11,9 @@
 	"github.com/slack-go/slack/slackevents"
 	"github.com/slack-go/slack/socketmode"
 
-<<<<<<< HEAD
 	"github.com/tmc/langchaingo/callbacks"
 	"github.com/tmc/langchaingo/llms"
-=======
-	"github.com/tmc/langchaingo/llms"
 	"github.com/tuannvm/slack-mcp-client/internal/common"
->>>>>>> 6d43b57e
 	customErrors "github.com/tuannvm/slack-mcp-client/internal/common/errors"
 	"github.com/tuannvm/slack-mcp-client/internal/common/logging"
 	"github.com/tuannvm/slack-mcp-client/internal/config"
@@ -97,11 +93,8 @@
 		}
 	}
 
-<<<<<<< HEAD
-=======
 	logLevel := getLogLevel(stdLogger)
 
->>>>>>> 6d43b57e
 	// --- Initialize the LLM provider registry using the config ---
 	// Use the internal structured logger for the registry with the same log level as the bridge
 	registryLogger := logging.New("llm-registry", logLevel)
@@ -113,8 +106,6 @@
 	}
 	clientLogger.Info("LLM provider registry initialized successfully")
 
-<<<<<<< HEAD
-=======
 	// Determine custom prompt settings
 	customPrompt := cfg.CustomPrompt
 	replaceToolPrompt := false
@@ -122,7 +113,6 @@
 		replaceToolPrompt = *cfg.ReplaceToolPrompt
 	}
 
->>>>>>> 6d43b57e
 	// Pass the raw map to the bridge with the configured log level
 	llmMCPBridge := handlers.NewLLMMCPBridgeFromClientsWithLogLevel(
 		rawClientMap,
@@ -130,14 +120,9 @@
 		discoveredTools,
 		logLevel,
 		*cfg.UseNativeTools,
-<<<<<<< HEAD
-		*cfg.UseAgent,
-		registry,
-=======
 		registry,
 		customPrompt,
 		replaceToolPrompt,
->>>>>>> 6d43b57e
 	)
 	clientLogger.InfoKV("LLM-MCP bridge initialized", "clients", len(mcpClients), "tools", len(discoveredTools))
 
@@ -198,15 +183,12 @@
 			c.logger.InfoKV("Received app mention in channel", "channel", ev.Channel, "user", ev.User, "text", ev.Text)
 			messageText := c.userFrontend.RemoveBotMention(ev.Text)
 
-<<<<<<< HEAD
 			userInfo, err := c.userFrontend.GetUserInfo(ev.User)
 			if err != nil {
 				c.logger.ErrorKV("Failed to get user info", "user", ev.User, "error", err)
 				return
 			}
 
-=======
->>>>>>> 6d43b57e
 			// Use handleUserPrompt for app mentions too, for consistency
 			go c.handleUserPrompt(strings.TrimSpace(messageText), ev.Channel, ev.TimeStamp, userInfo.Profile.DisplayName)
 
@@ -225,11 +207,7 @@
 			if isDirectMessage && isValidUser && isNotEdited && !isBot {
 				c.logger.InfoKV("Received direct message in channel", "channel", ev.Channel, "user", ev.User, "text", ev.Text)
 
-<<<<<<< HEAD
-				go c.handleUserPrompt(ev.Text, ev.Channel, ev.ThreadTimeStamp, userInfo.Profile.DisplayName) // Use goroutine to avoid blocking event loop
-=======
 				go c.handleUserPrompt(ev.Text, ev.Channel, ev.ThreadTimeStamp) // Use goroutine to avoid blocking event loop
->>>>>>> 6d43b57e
 			}
 
 		default:
@@ -308,7 +286,6 @@
 	// Get context from history
 	contextHistory := c.getContextFromHistory(channelID)
 
-<<<<<<< HEAD
 	c.addToHistory(channelID, "user", userPrompt) // Add user message to history
 
 	// Show a temporary "typing" indicator
@@ -354,20 +331,6 @@
 			c.userFrontend.SendMessage(channelID, threadTS, "(LLM returned an empty response)")
 		}
 	}
-=======
-	// Call LLM using the integrated logic
-	llmResponse, err := c.llmMCPBridge.CallLLM(providerName, userPrompt, contextHistory)
-	if err != nil {
-		c.logger.ErrorKV("Error from LLM provider", "provider", providerName, "error", err)
-		c.userFrontend.SendMessage(channelID, threadTS, fmt.Sprintf("Sorry, I encountered an error with the LLM provider ('%s'): %v", providerName, err))
-		return
-	}
-
-	c.logger.InfoKV("Received response from LLM", "provider", providerName, "length", len(llmResponse.Content))
-
-	// Process the LLM response through the MCP pipeline
-	c.processLLMResponseAndReply(llmResponse, userPrompt, channelID, threadTS)
->>>>>>> 6d43b57e
 }
 
 // processLLMResponseAndReply processes the LLM response, handles tool results with re-prompting, and sends the final reply.
