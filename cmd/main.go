--- conflicted
+++ resolved
@@ -22,11 +22,6 @@
 	"github.com/tuannvm/slack-mcp-client/internal/mcp"
 	"github.com/tuannvm/slack-mcp-client/internal/rag"
 
-<<<<<<< HEAD
-	// internal/mcp is no longer needed here - This comment is now incorrect
-
-=======
->>>>>>> 6d43b57e
 	slackbot "github.com/tuannvm/slack-mcp-client/internal/slack"
 )
 
